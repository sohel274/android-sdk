package com.mapfit.mapfitdemo.ui.coffeeshop

import android.content.Context
import android.os.Bundle
import android.support.design.widget.BottomSheetBehavior
import android.support.v4.view.GravityCompat
import android.support.v4.widget.DrawerLayout
import android.support.v7.app.ActionBarDrawerToggle
import android.support.v7.app.AppCompatActivity
import android.support.v7.widget.LinearLayoutManager
import android.view.LayoutInflater
import android.view.Menu
import android.view.MenuItem
import android.view.View
import android.view.inputmethod.EditorInfo
import android.view.inputmethod.InputMethodManager
import android.widget.TextView
import android.widget.Toast
import com.mapfit.mapfitdemo.R
import com.mapfit.mapfitdemo.data.model.CoffeeShop
import com.mapfit.mapfitdemo.module.coffeeshop.data.Repository
import com.mapfit.mapfitdemo.ui.adapter.FilterAdapter
import com.mapfit.mapfitdemo.ui.adapter.FilterType
import com.mapfit.mapfitdemo.ui.adapter.OnFilterCheckedListener
import com.mapfit.mapfitsdk.*
import com.mapfit.mapfitsdk.annotations.MapfitMarker
import com.mapfit.mapfitsdk.annotations.Marker
import com.mapfit.mapfitsdk.annotations.callback.OnMarkerAddedCallback
import com.mapfit.mapfitsdk.annotations.callback.OnMarkerClickListener
import com.mapfit.mapfitsdk.geocoder.Geocoder
import com.mapfit.mapfitsdk.geocoder.GeocoderCallback
import com.mapfit.mapfitsdk.geocoder.model.Address
import com.mapfit.mapfitsdk.geometry.LatLng
import com.mapfit.mapfitsdk.geometry.LatLngBounds
import kotlinx.android.synthetic.main.activity_coffee_shops.*
import kotlinx.android.synthetic.main.app_bar_coffee_shops.*
import kotlinx.android.synthetic.main.content_coffee_shops.*
import kotlinx.android.synthetic.main.widget_custom_place_info.view.*
import kotlinx.coroutines.experimental.Job


/**
 * Activity where coffee shops are shown on the map.
 *
 * Created by dogangulcan on 12/21/17.
 */
class CoffeeShopActivity : AppCompatActivity() {

    private lateinit var mapfitMap: MapfitMap
    private val repository = Repository(this)
    private val coffeeShops: List<CoffeeShop>? by lazy { repository.getCoffeeShops() }
    private var markers: MutableList<Marker> = mutableListOf()
    private var alwaysOpenShopLayer = Layer()
    private lateinit var bottomSheetBehavior: BottomSheetBehavior<View>
    private lateinit var drawerLayout: DrawerLayout
    private var bottomSheetHideJob = Job()

    override fun onCreate(savedInstanceState: Bundle?) {
        super.onCreate(savedInstanceState)
        setContentView(R.layout.activity_coffee_shops)

        init()
        initFilterDrawer()
        initMap()
    }

    private fun init() {
        setSupportActionBar(toolbar)
        val imm = getSystemService(Context.INPUT_METHOD_SERVICE) as InputMethodManager
        imm.hideSoftInputFromWindow(toolbar.windowToken, 0)

        val filterAdapter = FilterAdapter(onFilterCheckedListener)
        filterAdapter.addItems(repository.getFilters())

        recyclerView.layoutManager = LinearLayoutManager(this)
        recyclerView.adapter = filterAdapter

        bottomSheetBehavior = BottomSheetBehavior.from(bottom_sheet)

    }

    private fun initMap() {
        map.getMapAsync(onMapReadyCallback = object : OnMapReadyCallback {
            override fun onMapReady(mapfitMap: MapfitMap) {

                setupMap(mapfitMap)


//                mapfitMap.addPolygon(repository.getLowerManhattanPoly())
//                mapfitMap.addPolyline()
//
//                mapfitMap.getMapOptions().setMaxZoom(55.0f)
            }
        })
    }

    private val onFilterCheckedListener = object : OnFilterCheckedListener {
        override fun onSpinnerItemSelected(filterType: FilterType, string: String) {
            when (filterType) {
                FilterType.MAP_THEME -> {
                    mapfitMap.getMapOptions().theme = MapTheme.valueOf(string)
                    drawerLayout.closeDrawer(GravityCompat.END)
                }
            }
        }

        override fun onClearMarkersClicked() {
            markers.forEach { it.remove() }
            drawerLayout.closeDrawer(GravityCompat.END)
        }

        override fun onFilterChecked(filterType: FilterType, isChecked: Boolean) {
            when (filterType) {
                FilterType.ZOOM_CONTROLS -> mapfitMap.getMapOptions().zoomControlsEnabled =
                        isChecked
                FilterType.COMPASS -> mapfitMap.getMapOptions().compassButtonEnabled = isChecked
                FilterType.RECENTER -> mapfitMap.getMapOptions().recenterButtonEnabled = isChecked
                FilterType.PAN_GESTURE -> mapfitMap.getMapOptions().panEnabled = isChecked
                FilterType.ROTATE_GESTURE -> mapfitMap.getMapOptions().rotateEnabled = isChecked
                FilterType.PINCH_GESTURE -> mapfitMap.getMapOptions().pinchEnabled = isChecked
                FilterType.TILT_GESTURE -> mapfitMap.getMapOptions().tiltEnabled = isChecked
            }

            drawerLayout.closeDrawer(GravityCompat.END)
        }
    }

    private fun initFilterDrawer() {

        drawerLayout = drawer_layout

        val toggle = ActionBarDrawerToggle(
            this,
            drawerLayout,
            toolbar,
            R.string.navigation_drawer_open,
            R.string.navigation_drawer_close
        )
        toggle.syncState()
        toggle.isDrawerIndicatorEnabled = false
        drawerLayout.addDrawerListener(toggle)

//        nav_view.setNavigationItemSelectedListener(filterClickListener)
    }

    private fun setupMap(mapfitMap: MapfitMap) {
        this.mapfitMap = mapfitMap

        mapfitMap.apply {
            setCenter(LatLng(40.700798, -74.0050177), 500)
            setZoom(13f, 500)

//            boundaryBuilder()
//            addMapfitOfficeWithGeocoder()
            setupMarkerWithAddressInput()
            coffeeShops?.let { addMarkersFromCoffeeShops(it) }
//            setMapBoundsToColorado()
//            setMapBoundsToUtah()
            setOnMarkerClickListener(onMarkerClickListener)
            setOnMapLongClickListener(onMapLongClickListener)

            setOnPlaceInfoClickListener(object : MapfitMap.OnPlaceInfoClickListener {
                override fun onPlaceInfoClicked(marker: Marker) {
                    Toast.makeText(
                        this@CoffeeShopActivity,
                        "Place info is clicked!",
                        Toast.LENGTH_SHORT
                    ).show()
                }
            })

            // calling inflate without a root ignores layout params
            val customView = LayoutInflater.from(this@CoffeeShopActivity)
                .inflate(R.layout.widget_custom_place_info, findViewById(R.id.drawer_layout), false)

//            setPlaceInfoAdapter(object : MapfitMap.PlaceInfoAdapter {
//                override fun getPlaceInfoView(marker: Marker): View {
//
//                    customView.img.setImageResource(R.drawable.ic_watermark_light)
//                    customView.txtTitle.text = marker.title
//
//                    return customView
//                }
//            })


        }

    }

    private fun boundaryBuilder() {
        val latLngList = listOf(
            LatLng(37.198504, -83.272133),
            LatLng(29.652243, -29.042111),
            LatLng(38.246623, -82.737144),
            LatLng(36.691771, -110.030517),
            LatLng(37.940202, -107.461721),
            LatLng(39.400789, -80.243273)
        )

        val boundsBuilder = LatLngBounds.Builder()

        latLngList.forEach {
            mapfitMap.addMarker(it)
            boundsBuilder.include(it)
        }

        val bounds = boundsBuilder.build()
        mapfitMap.setBounds(bounds, .8f)
        mapfitMap.addMarker(bounds.southWest).setIcon(MapfitMarker.DARK_BAR)
        mapfitMap.addMarker(bounds.northEast).setIcon(MapfitMarker.DARK_AIRPORT)

    }

    private fun setMapBoundsToColorado() {
        val ne = LatLng(40.991366, -102.068297)
        val sw = LatLng(37.040997, -108.995177)
        val bounds = LatLngBounds(ne, sw)

        mapfitMap.addMarker(ne)
        mapfitMap.addMarker(sw)
        mapfitMap.setBounds(bounds, 1f)

//        launch {
//            delay(2000)
//            val afterBounds = mapfitMap.getBounds()
//            delay(5000)
//            mapfitMap.setBounds(afterBounds)
//        }

    }

    private fun setMapBoundsToUtah() {
        val ne = LatLng(38.334804, -111.245101)
        val sw = LatLng(38.326325, -111.351381)
        val bounds = LatLngBounds(ne, sw)

        mapfitMap.addMarker(ne)
        mapfitMap.addMarker(sw)
        mapfitMap.setBounds(bounds, 1f)

    }

    private val onMapLongClickListener = object : OnMapLongClickListener {
        override fun onMapLongClicked(latLng: LatLng) {
        }
    }

    private val onMarkerClickListener = object : OnMarkerClickListener {
        override fun onMarkerClicked(marker: Marker) {
//            marker.setIcon(MapfitMarker.DARK_AUTO)
            mapfitMap.setCenter(marker.getPosition(), 300)
            mapfitMap.getBounds().center

//            marker.data?.let {
//                bottom_sheet.txtTitle.text = (it as CoffeeShop).title
//                bottom_sheet.txtSubTitle.text = (it).address
//            }

//            bottomSheetHideJob.cancel()
//            bottomSheetBehavior.state = BottomSheetBehavior.STATE_EXPANDED
//            bottomSheetHideJob = launch {
//                delay(1500)
//                bottomSheetBehavior.state = BottomSheetBehavior.STATE_HIDDEN
//            }

        }
    }

    private fun setupMarkerWithAddressInput() {

        edtAddress.setOnEditorActionListener(TextView.OnEditorActionListener { v, actionId, event ->
            if (actionId == EditorInfo.IME_ACTION_SEARCH) {
                addMarkerWithAddress()
                return@OnEditorActionListener true
            }
            false
        })

        btnAddMarker.setOnClickListener {
            addMarkerWithAddress()
        }
    }

    private fun addMarkerWithAddress() {

        val address = edtAddress.text.toString()
        if (address.isBlank()) {

        } else {

            val imm = getSystemService(Context.INPUT_METHOD_SERVICE) as InputMethodManager
            imm.hideSoftInputFromWindow(toolbar.windowToken, 0)

            mapfitMap.addMarker(address, object : OnMarkerAddedCallback {

                override fun onMarkerAdded(marker: Marker) {
                    mapfitMap.setCenter(marker.getPosition(), 300)
                    mapfitMap.setZoom(17f, 300)
                    edtAddress.setText("")
                    markers.add(marker)

                }

                override fun onError(exception: Exception) {
                    Toast.makeText(
                        this@CoffeeShopActivity,
                        "Couldn't find a valid location for given address",
                        Toast.LENGTH_LONG
                    ).show()

                }

            })
        }
    }

    private fun addMarkersFromCoffeeShops(coffeeShops: List<CoffeeShop>) {

        coffeeShops.forEach { shop ->

            val marker = mapfitMap.addMarker(LatLng(shop.lat, shop.lon))
//            marker.invalidate()

<<<<<<< HEAD
=======
            marker.title = shop.title
            marker.subtitle1 = shop.address
            marker.subtitle2 = shop.id

>>>>>>> e6837127
            markers.add(marker)

            // creating a layer of shops that are always open
            if (shop.open24Hours) {
                alwaysOpenShopLayer.add(marker)
            }

        }

    }

    private fun addMapfitOfficeWithGeocoder() {
        Geocoder().geocodeAddress("119w 24th st new york ny",
            object : GeocoderCallback {

                override fun onError(message: String, e: Exception) {
                    print(e)
                }

                override fun onSuccess(addressList: List<Address>) {
                    addressList.forEach { address ->
                        if (address.entrances.isNotEmpty()) {
                            address.entrances.forEach {
                                markers.add(mapfitMap.addMarker(LatLng(it.latitude, it.longitude)))
                            }
                        } else {
                            markers.add(
                                mapfitMap.addMarker(
                                    LatLng(
                                        address.latitude,
                                        address.longitude
                                    )
                                )
                            )
                        }
                    }
                }
            })
    }

    override fun onDestroy() {
        super.onDestroy()
        map.onDestroy()
    }

    override fun onLowMemory() {
        super.onLowMemory()
        map.onLowMemory()
    }

    override fun onCreateOptionsMenu(menu: Menu): Boolean {
        menuInflater.inflate(R.menu.coffee_shops, menu)
        return true
    }

    override fun onOptionsItemSelected(item: MenuItem?): Boolean {
        when (item?.itemId) {
//            R.id.action_clear_markers -> {
//                markers.forEach { it.remove() }
//            }
            R.id.action_filter -> {
                drawerLayout.openDrawer(GravityCompat.END)
            }
        }
        return super.onOptionsItemSelected(item)
    }

    override fun onBackPressed() {
        if (drawerLayout.isDrawerOpen(GravityCompat.START)) {
            drawerLayout.closeDrawer(GravityCompat.START)
        } else {
            super.onBackPressed()
        }
    }

}<|MERGE_RESOLUTION|>--- conflicted
+++ resolved
@@ -322,13 +322,10 @@
             val marker = mapfitMap.addMarker(LatLng(shop.lat, shop.lon))
 //            marker.invalidate()
 
-<<<<<<< HEAD
-=======
             marker.title = shop.title
             marker.subtitle1 = shop.address
             marker.subtitle2 = shop.id
 
->>>>>>> e6837127
             markers.add(marker)
 
             // creating a layer of shops that are always open
