--- conflicted
+++ resolved
@@ -34,13 +34,10 @@
 
     private var isVisible: Boolean = true
 
-<<<<<<< HEAD
     val markerOptions = MarkerOptions(this, mapController)
 
     private var data: Any? = null
     internal var usingDefaultIcon: Boolean = true
-=======
-    internal val markerOptions = MarkerOptions(markerId, mapController)
 
     internal var placeInfo: PlaceInfo? = null
 
@@ -67,7 +64,6 @@
             field = value
             placeInfo?.updatePlaceInfo()
         }
->>>>>>> e6837127
 
     init {
         setIcon(MapfitMarker.LIGHT_DEFAULT)
