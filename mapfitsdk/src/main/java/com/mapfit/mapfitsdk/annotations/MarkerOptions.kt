--- conflicted
+++ resolved
@@ -9,11 +9,7 @@
  * Created by dogangulcan on 1/3/18.
  */
 class MarkerOptions internal constructor(
-<<<<<<< HEAD
     private var marker: Marker,
-=======
-    private var markerId: Long,
->>>>>>> e6837127
     private val mapController: MapController
 ) {
 
@@ -52,12 +48,11 @@
             updateStyle()
         }
 
-<<<<<<< HEAD
-=======
+
     private val placeInfoMarkerStyle =
         "{ style: 'points', anchor: top,color: $color, size: [${markerDotSide}px, ${markerDotSide}px], order: $drawOrder, interactive: true, collide: false }"
 
->>>>>>> e6837127
+
     internal var style =
         "{ style: 'points', anchor: top, color: $color, size: [${height}px, ${width}px], order: $drawOrder, interactive: true, collide: false }"
         set(value) {
