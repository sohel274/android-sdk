package com.mapfit.android

import android.animation.Animator
import android.content.Context
import android.content.Intent
import android.graphics.Matrix
import android.graphics.PointF
import android.net.Uri
import android.opengl.GLSurfaceView
import android.support.v7.app.AppCompatDelegate
import android.util.AttributeSet
import android.util.Log
import android.view.LayoutInflater
import android.view.View
import android.view.ViewGroup
import android.view.animation.RotateAnimation
import android.widget.FrameLayout
import android.widget.ImageView
import android.widget.RelativeLayout
import com.mapfit.android.annotations.*
import com.mapfit.android.annotations.Annotation
import com.mapfit.android.annotations.callback.OnMarkerAddedCallback
import com.mapfit.android.annotations.callback.OnMarkerClickListener
import com.mapfit.android.annotations.callback.OnPolygonClickListener
import com.mapfit.android.annotations.callback.OnPolylineClickListener
import com.mapfit.android.annotations.widget.PlaceInfo
import com.mapfit.android.geocoder.Geocoder
import com.mapfit.android.geocoder.GeocoderCallback
import com.mapfit.android.geocoder.model.Address
import com.mapfit.android.geometry.LatLng
import com.mapfit.android.geometry.LatLngBounds
import com.mapfit.android.geometry.isEmpty
import com.mapfit.android.utils.logWarning
import com.mapfit.android.utils.startActivitySafe
import com.mapfit.tetragon.CachePolicy
import com.mapfit.tetragon.ConfigChooser
import com.mapfit.tetragon.HttpHandler
import com.mapfit.tetragon.TouchInput
import kotlinx.android.synthetic.main.mf_overlay_map_controls.view.*
import kotlinx.coroutines.experimental.*
import kotlinx.coroutines.experimental.android.UI
import okhttp3.CacheControl
import okhttp3.HttpUrl
import org.jetbrains.annotations.NotNull
import org.jetbrains.annotations.TestOnly
import java.io.File
import java.io.IOException
import java.util.concurrent.TimeUnit


/**
 * The view map is drawn on to.
 *
 * Created by dogangulcan on 12/18/17.
 */
class MapView(
    context: Context,
    attributeSet: AttributeSet? = null
) : FrameLayout(context, attributeSet) {

    companion object {
        internal const val ANIMATION_DURATION = 200
        private const val ZOOM_STEP_LEVEL = 1
        private val DEFAULT_EASE = MapController.EaseType.CUBIC
    }

    private lateinit var mapController: MapController
    private lateinit var mapOptions: MapOptions
    private lateinit var directionsOptions: DirectionsOptions
    private val geocoder = Geocoder()

    // Views
    private val controlsView: View by lazy {
        LayoutInflater.from(context).inflate(R.layout.mf_overlay_map_controls, this, false)
    }
    private val placeInfoFrame = FrameLayout(context)
    private val attributionImage: ImageView = controlsView.findViewById(R.id.imgAttribution)
    internal val zoomControlsView: RelativeLayout by lazy {
        controlsView.findViewById<RelativeLayout>(R.id.zoomControls)
    }

    @JvmSynthetic
    internal fun getAttributionImage(): ImageView = attributionImage

    private val layers = mutableListOf<Layer>()

    // event listeners
    private var markerClickListener: OnMarkerClickListener? = null
    private var polylineClickListener: OnPolylineClickListener? = null
    private var polygonClickListener: OnPolygonClickListener? = null
    private var mapClickListener: OnMapClickListener? = null
    private var mapDoubleClickListener: OnMapDoubleClickListener? = null
    private var mapLongClickListener: OnMapLongClickListener? = null
    private var mapPanListener: OnMapPanListener? = null
    private var mapThemeLoadListener: OnMapThemeLoadListener? = null
    private var mapPinchListener: OnMapPinchListener? = null
    private var placeInfoAdapter: MapfitMap.PlaceInfoAdapter? = null
    private var onPlaceInfoClickListener: MapfitMap.OnPlaceInfoClickListener? = null

    private var viewHeight: Int? = null
    private var viewWidth: Int? = null

    private var activePlaceInfo: PlaceInfo? = null
    private var placeInfoRemoveJob = Job()
    private var reCentered = false
    private var sceneUpdateFlag = false
    private var animatingCompass = false

    init {
        Mapfit.getApiKey()

        AppCompatDelegate.setCompatVectorFromResourcesEnabled(true)

        post {
            viewHeight = height
            viewWidth = width
        }
    }

    @JvmOverloads
    fun getMapAsync(mapTheme: MapTheme = MapTheme.MAPFIT_DAY, @NotNull onMapReadyCallback: OnMapReadyCallback) {
        if (::mapController.isInitialized) {
            onMapReadyCallback.onMapReady(mapfitMap)
        }

        initMapController(mapTheme, onMapReadyCallback)
        initUiControls()
    }

    private fun initUiControls() {
        addView(placeInfoFrame)
        addView(controlsView)

        attributionImage.setOnClickListener {
            attributionAnimJob?.cancel()

            if (containerAttribute.visibility == View.VISIBLE) {
                containerAttribute.visibility = View.GONE
            } else {
                containerAttribute.visibility = View.VISIBLE
            }

            attributionAnimJob = launch {
                delay(2000)
                async(UI) {
                    if (containerAttribute.visibility == View.VISIBLE) {
                        containerAttribute.visibility = View.GONE
                    }
                }
            }
        }

        btnLegal.setOnClickListener {
            context.startActivitySafe(mapfitLegalIntent)
        }

        btnBuildYourMap.setOnClickListener {
            context.startActivitySafe(mapfitWebsiteIntent)
        }

        btnZoomIn.setOnClickListener {
            mapfitMap.setZoom(mapfitMap.getZoom() + ZOOM_STEP_LEVEL, ANIMATION_DURATION.toLong())
        }

        btnZoomOut.setOnClickListener {
            mapfitMap.setZoom(mapfitMap.getZoom() - ZOOM_STEP_LEVEL, ANIMATION_DURATION.toLong())
        }

        btnRecenter.setOnClickListener {
            onReCenterStateChanged(true)
        }

        btnCompass.scaleType = ImageView.ScaleType.MATRIX   // required for rotation

        btnCompass.setOnClickListener {
            launch {

                val xPivot = (btnCompass.drawable.bounds.width() / 2).toFloat()
                val yPivot = (btnCompass.drawable.bounds.height() / 2).toFloat()

                val currentAngle =
                    (Math.toDegrees(mapController.rotation.toDouble()) + 360) % 360

                val toAngle = if (currentAngle > 180) {
                    360 - currentAngle
                } else {
                    -currentAngle
                }

                val anim = RotateAnimation(
                    0f,
                    toAngle.toFloat(),
                    xPivot,
                    yPivot
                )

                hideCompassButton()

                anim.duration = ANIMATION_DURATION.toLong()
                btnCompass.startAnimation(anim)

                mapController.setRotationEased(0f, ANIMATION_DURATION, DEFAULT_EASE)

            }
        }

        btnUserLocation.setOnClickListener {
            mapOptions.getLastLocation()
                ?.let {
                    launch {
                        mapController.setPositionEased(it, ANIMATION_DURATION)
                        mapController.setZoomEased(17f, ANIMATION_DURATION)
                        repeat(200) {
                            delay(1)
                            resizeAccuracyMarker()
                        }
                    }
                }
        }
    }

    private fun onReCenterStateChanged(recenter: Boolean) {
        when {
            recenter -> {
                mapfitMap.reCenter()
                btnRecenter.setImageResource(R.drawable.mf_re_center)
            }
            else -> btnRecenter.setImageResource(R.drawable.mf_re_center_off)
        }

        reCentered = recenter
    }

    private fun initMapController(mapTheme: MapTheme, onMapReadyCallback: OnMapReadyCallback) {
        mapController = MapController(getGLSurfaceView())

        mapController.apply {
            setHttpHandler(getHttpHandler())

            init()

            setTapResponder(singleTapResponder())
            setDoubleTapResponder(doubleTapResponder())
            setLongPressResponder(longClickResponder())
            setPanResponder(panResponder())
            setShoveResponder(shoveResponder())
            setScaleResponder(scaleResponder())
            setRotateResponder(rotateResponder())

            setAnnotationClickListener(onAnnotationClickListener)

            setSceneLoadListener { sceneId, sceneError ->
                mapController.reAddMarkers()
                if (!sceneUpdateFlag) {
                    onMapReadyCallback.onMapReady(mapfitMap)
                    sceneUpdateFlag = true
                }

                mapThemeLoadListener?.let {
                    if (sceneError == null) {
                        it.onLoaded()
                    } else {
                        it.onError()
                    }
                }
            }


            mapOptions = MapOptions(this@MapView, this)
            directionsOptions = DirectionsOptions(this)
            mapOptions.theme = mapTheme

        }
    }

    private val onAnnotationClickListener = object : OnAnnotationClickListener {
        override fun onAnnotationClicked(annotation: Annotation) {
            annotation.let {
                if (placeInfoRemoveJob.isActive) placeInfoRemoveJob.cancel()

                when (it) {
                    is Marker -> {
                        markerClickListener?.onMarkerClicked(it)
                        showPlaceInfo(it)
                    }
                    is Polyline -> polylineClickListener?.onPolylineClicked(it)
                    is Polygon -> polygonClickListener?.onPolygonClicked(it)

                    else -> Unit
                }
            }
        }
    }

    private val compassPivotCenter = 60f

    private fun hideCompassButton(matrix: Matrix? = null) {
        launch(UI) {
            if (btnCompass.visibility == View.VISIBLE && !animatingCompass) {
                btnCompass.animate().alpha(0f)
                    .setDuration(ANIMATION_DURATION.toLong())
                    .setListener(object : Animator.AnimatorListener {
                        override fun onAnimationEnd(animation: Animator?) {
                            btnCompass.visibility = View.GONE
                            matrix?.let { btnCompass.imageMatrix = it }
                            animatingCompass = false
                        }

                        override fun onAnimationRepeat(animation: Animator?) {}
                        override fun onAnimationCancel(animation: Animator?) {}
                        override fun onAnimationStart(animation: Animator?) {}
                    })

                    .start()
                animatingCompass = true
            }
        }
    }

    private fun shoveResponder() = TouchInput.ShoveResponder {
        updatePlaceInfoPosition(false)
        false
    }

    private var scaledMax = false
    private var scaledMin = false
    private var max = false
    private var min = false

    private var scaleFlingJob = Job()

    private fun scaleResponder() = TouchInput.ScaleResponder { x, y, scale, velocity ->
        var consumed = false

        scaledMax = mapController.zoom * scale > mapOptions.getMaxZoom() // will exceed
        scaledMin = mapController.zoom * scale < mapOptions.getMinZoom() // will exceed
        max = mapController.zoom >= mapOptions.getMaxZoom() // currently exceeding
        min = mapController.zoom <= mapOptions.getMinZoom() // currently exceeding

        if (scaledMax && max || scaledMin && min) {
            consumed = true
            mapController.zoom = normalizeZoomLevel(mapController.zoom, false)
        }

        if (!consumed) {
            mapPinchListener?.onMapPinch()
        } else {
            updatePlaceInfoPosition(false)
        }

        if (mapOptions.userLocationButtonEnabled) resizeAccuracyMarker()

        launch {
            scaleFlingJob.cancelAndJoin()
            scaleFlingJob = launch {
                delay(700)
                resizeAccuracyMarker()
            }
        }


        consumed
    }

    private fun rotateResponder() = TouchInput.RotateResponder { x, y, rotation ->
        rotateCompassButton()
        false
    }

    private fun resizeAccuracyMarker() {
        if (mapOptions.getUserLocationEnabled()) mapOptions.resizeAccuracyCircle()
    }

    private fun panResponder() = object : TouchInput.PanResponder {
        override fun onPan(startX: Float, startY: Float, endX: Float, endY: Float): Boolean {
            mapPanListener?.onMapPan()

            if (startX != endX && startY != endY) onReCenterStateChanged(false)

            updatePlaceInfoPosition(false)
            return false
        }

        override fun onFling(
            posX: Float,
            posY: Float,
            velocityX: Float,
            velocityY: Float
        ): Boolean {
            updatePlaceInfoPosition(true)
            return false
        }
    }

    private fun longClickResponder(): TouchInput.LongPressResponder? {
        return TouchInput.LongPressResponder { x, y ->
            mapLongClickListener?.onMapLongClicked(
                mapController.screenPositionToLatLng(PointF(x, y))
            )
        }
    }

    @JvmSynthetic
    private fun singleTapResponder(): TouchInput.TapResponder {
        return object : TouchInput.TapResponder {
            override fun onSingleTapUp(x: Float, y: Float): Boolean {
                Log.e("onSingleTapUp!!!", "")
                return true
            }

            override fun onSingleTapConfirmed(x: Float, y: Float): Boolean {

                mapController.pickMarker(x, y)
<<<<<<< HEAD
                mapClickListener?.onMapClicked(
                    mapController.screenPositionToLatLng(
                        PointF(
                            x,
                            y
                        )
                    )
                )
=======
                mapController.pickFeature(x, y)

                mapClickListener?.onMapClicked(mapController.screenPositionToLatLng(PointF(x, y)))
>>>>>>> 6f47d7f2
                placeInfoRemoveJob = launch(UI) {
                    delay(20)
                    activePlaceInfo?.dispose()
                }
                return true
            }
        }
    }

    @JvmSynthetic
    private fun doubleTapResponder(): TouchInput.DoubleTapResponder? {
        return TouchInput.DoubleTapResponder { x, y ->
            mapDoubleClickListener?.onMapDoubleClicked(
                mapController.screenPositionToLatLng(PointF(x, y))
            )
            setZoomOnDoubleTap(x, y)
            activePlaceInfo?.updatePositionDelayed()
            resizeAccuracyMarker()
            true
        }
    }

    private fun setZoomOnDoubleTap(x: Float, y: Float) {
        val lngLat = mapController.screenPositionToLatLng(PointF(x, y))
        mapController.setPositionEased(lngLat, ANIMATION_DURATION, DEFAULT_EASE, false)
        mapfitMap.setZoom(mapController.zoom + ZOOM_STEP_LEVEL, ANIMATION_DURATION.toLong())
    }

    @Synchronized
    private fun rotateCompassButton() {
        if (btnCompass.visibility != View.VISIBLE) {
            btnCompass.visibility = View.VISIBLE
            btnCompass.alpha = 1f
        }

        launch {
            val compassRotationMatrix = Matrix()
            compassRotationMatrix.postRotate(
                Math.toDegrees(mapController.rotation.toDouble()).toFloat(),
                compassPivotCenter,
                compassPivotCenter
            )
            btnCompass.imageMatrix = compassRotationMatrix
        }
    }

    private val mapfitMap = object : MapfitMap() {
        override fun setOnPolygonClickListener(listener: OnPolygonClickListener) {
            polygonClickListener = listener
        }

        override fun setOnPolylineClickListener(listener: OnPolylineClickListener) {
            polylineClickListener = listener
        }

        override fun setOnMapThemeLoadListener(listener: OnMapThemeLoadListener) {
            mapThemeLoadListener = listener
        }

        override fun getTilt(): Float = mapController.tilt

        override fun setTilt(angle: Float, duration: Long) {
            mapController.setTiltEased(angle, duration, DEFAULT_EASE)
        }

        override fun setTilt(angle: Float) {
            mapController.tilt = angle
        }

        override fun setRotation(rotation: Float, duration: Long) {
            mapController.setRotationEased(rotation, duration.toInt(), DEFAULT_EASE)
        }

        override fun setRotation(rotation: Float) {
            mapController.rotation = rotation
        }

        override fun getRotation(): Float = mapController.rotation

        @TestOnly
        override fun has(annotation: Annotation): Boolean = mapController.contains(annotation)

        override fun setOnPlaceInfoClickListener(listener: OnPlaceInfoClickListener) {
            this@MapView.onPlaceInfoClickListener = listener
        }

        override fun setPlaceInfoAdapter(adapter: PlaceInfoAdapter) {
            this@MapView.placeInfoAdapter = adapter
        }

        override fun setOnMapPinchListener(listener: OnMapPinchListener) {
            mapPinchListener = listener
        }

        override fun addMarker(
            address: String,
            withBuilding: Boolean,
            onMarkerAddedCallback: OnMarkerAddedCallback
        ) {
            geocoder.geocode(address,
                withBuilding,
                object : GeocoderCallback {
                    override fun onSuccess(addressList: List<Address>) {

                        var latLng = LatLng()
                        addressList.forEach { address ->
                            latLng = address.getPrimaryEntrance()
                        }

                        if (latLng.isEmpty()) {
                            onMarkerAddedCallback?.onError(IOException("No coordinates found for given address."))
                        } else {
                            val marker = mapController.addMarker().setPosition(latLng)
//
                            marker.address = addressList[0]
                            if (withBuilding) {
                                val polygon =
                                    mapController.addPolygon(addressList[0].building.polygon)
                                marker.setPolygon(polygon)
                            }
                            launch(UI) {
                                onMarkerAddedCallback?.onMarkerAdded(marker)
                            }
                        }
                    }

                    override fun onError(message: String, e: Exception) {
                        async(UI) {
                            onMarkerAddedCallback.onError(e)
                        }
                    }
                })
        }

        override fun addMarker(latLng: LatLng): Marker {
            val marker = mapController.addMarker()
            marker.setPosition(latLng)
            return marker
        }

        override fun addPolyline(line: List<LatLng>): Polyline {
            return mapController.addPolyline(line)
        }

        override fun addPolygon(polygon: List<List<LatLng>>): Polygon {
            return mapController.addPolygon(polygon)
        }

        override fun getLayers(): List<Layer> {
            return layers
        }

        override fun setCenterWithLayer(layer: Layer) {
            mapController.position = layer.getLatLngBounds().center
            updatePlaceInfoPosition(true)
        }

        override fun setLatLngBounds(bounds: LatLngBounds, padding: Float) {
            mapController.setLatLngBounds(bounds, padding)
            updatePlaceInfoPosition(true)
        }

        override fun getLatLngBounds(): LatLngBounds {
            val sw =
                mapController.screenPositionToLatLng(PointF(0f, viewHeight?.toFloat() ?: 0f))
            val ne =
                mapController.screenPositionToLatLng(PointF(viewWidth?.toFloat() ?: 0f, 0f))
            return LatLngBounds(ne ?: LatLng(), sw ?: LatLng())
        }

        override fun setOnMapClickListener(listener: OnMapClickListener) {
            mapClickListener = listener
        }

        override fun setOnMapDoubleClickListener(listener: OnMapDoubleClickListener) {
            mapDoubleClickListener = listener
        }

        override fun setOnMapLongClickListener(listener: OnMapLongClickListener) {
            mapLongClickListener = listener
        }

        override fun setOnMapPanListener(listener: OnMapPanListener) {
            mapPanListener = listener
        }

        override fun getDirectionsOptions(): DirectionsOptions = directionsOptions

        override fun setOnMarkerClickListener(listener: OnMarkerClickListener) {
            markerClickListener = listener
        }

        override fun getZoom(): Float {
            return mapController.zoom
        }

        override fun setCenter(latLng: LatLng) {
            setCenter(latLng, 0)
        }

        override fun setCenter(latLng: LatLng, duration: Long) {
            if (duration.toInt() == 0) {
                mapController.position = latLng

            } else {
                mapController.setPositionEased(
                    latLng,
                    duration.toInt(),
                    DEFAULT_EASE,
                    true
                )
            }
            updatePlaceInfoPosition(true)
        }

        override fun getCenter(): LatLng = mapController.position

        override fun reCenter() {
            mapController.reCenter()
            updatePlaceInfoPosition(true)
        }

        override fun addLayer(layer: Layer) {
            if (!layers.contains(layer)) {
                layers.add(layer)
                layer.addMap(mapController)
            }
        }

        override fun removeLayer(layer: Layer) {
            layer.annotations.forEach {
                it.mapBindings[mapController]?.let { id ->
                    if (it is Marker && activePlaceInfo?.marker == it) {
                        activePlaceInfo?.dispose(true)
                    }
                    mapController.removeMarker(id)
                    it.mapBindings.remove(mapController)
                }
            }

            layers.remove(layer)
        }

        override fun removeMarker(marker: Marker) {
            marker.remove(mapController)
        }

        override fun removePolygon(polygon: Polygon) {
            polygon.remove(mapController)
        }

        override fun removePolyline(polyline: Polyline) {
            polyline.remove(mapController)
        }

        override fun getMapOptions(): MapOptions {
            return mapOptions
        }


        override fun setZoom(zoomLevel: Float) {
            setZoom(zoomLevel, 0)
        }

        override fun setZoom(zoomLevel: Float, duration: Long) {
            val normalizedZoomLevel = normalizeZoomLevel(zoomLevel)

            if (duration.toInt() == 0) {
                mapController.zoom = (normalizedZoomLevel)
            } else {
                mapController.setZoomEased(normalizedZoomLevel, duration.toInt())
            }
        }
    }

    private fun normalizeZoomLevel(zoomLevel: Float, warn: Boolean = true): Float =
        when {
            zoomLevel > mapOptions.getMaxZoom() -> {
                if (warn) {
                    logWarning(
                        "Zoom level exceeds maximum level and will be set maximum zoom level:  ${mapOptions.getMaxZoom()}"
                    )
                }
                mapOptions.getMaxZoom()
            }
            zoomLevel < mapOptions.getMinZoom() -> {
                if (warn) {
                    logWarning(
                        "Zoom level below minimum level and will be set minimum zoom level:  ${mapOptions.getMinZoom()}"
                    )
                }
                mapOptions.getMinZoom()
            }
            else -> zoomLevel
        }

    private fun showPlaceInfo(marker: Marker) {
        if (marker.hasPlaceInfoFields()) {

            if (activePlaceInfo != null
                && activePlaceInfo?.marker == marker
                && activePlaceInfo?.getVisibility()!!
            ) {
                return
            }

            if (activePlaceInfo != null && activePlaceInfo?.marker != marker) {
                activePlaceInfo?.dispose()
            }

            val view = if (isCustomPlaceInfo()) {
                val view = placeInfoAdapter?.getPlaceInfoView(marker)

                view?.setOnClickListener {
                    onPlaceInfoClickListener?.onPlaceInfoClicked(marker)
                }

                if (view?.parent != null) {
                    (view.parent as ViewGroup).removeView(view)
                }

                view?.let { placeInfoFrame.addView(view) }
                view

            } else {
                val view =
                    LayoutInflater.from(context)
                        .inflate(R.layout.mf_widget_place_info, placeInfoFrame)

                val child = (view as FrameLayout).getChildAt(0)
                child.tag = "default"
                child.findViewById<View>(R.id.container)
                    .setOnClickListener {
                        onPlaceInfoClickListener?.onPlaceInfoClicked(marker)
                    }
                child
            }

            view?.let {
                it.visibility = View.GONE
                activePlaceInfo = PlaceInfo(it, marker, mapController)
                marker.placeInfoMap.put(mapController, activePlaceInfo)
                activePlaceInfo?.show()
            }
        }
    }

    private fun isCustomPlaceInfo() = placeInfoAdapter != null

    private fun updatePlaceInfoPosition(repeating: Boolean) {
        activePlaceInfo
            ?.takeIf { it.getVisibility() }
            .let {
                if (!repeating) {
                    activePlaceInfo?.onPositionChanged()
                } else {
                    activePlaceInfo?.updatePositionDelayed()
                }
            }
    }

    private fun getGLSurfaceView(): GLSurfaceView {
        val glSurfaceView = GLSurfaceView(context)
        glSurfaceView.setEGLContextClientVersion(2)
        glSurfaceView.preserveEGLContextOnPause = true
        glSurfaceView.setEGLConfigChooser(ConfigChooser(8, 8, 8, 0, 16, 8))
        glSurfaceView.id = R.id.glSurface
        addView(glSurfaceView)
        return glSurfaceView
    }

    private fun disposeMap() {
        mapController.dispose()
    }

    /**
     * You must call this method from the parent Activity or Fragment's corresponding method.
     */
    fun onDestroy() {
        disposeMap()
    }

    /**
     * You must call this method from the parent Activity/Fragment's corresponding method.
     */
    fun onLowMemory() {
        mapController.onLowMemory()
    }

    private val mapfitWebsiteIntent by lazy {
        Intent(Intent.ACTION_VIEW, Uri.parse("https://mapfit.com/"))
    }

    private val mapfitLegalIntent by lazy {
        Intent(Intent.ACTION_VIEW, Uri.parse("https://mapfit.com/legalnotices"))
    }

    private var attributionAnimJob: Job? = null

    private fun getHttpHandler(): HttpHandler {
        val cacheDir = context.cacheDir
        if (cacheDir != null && cacheDir.exists()) {
            val cachePolicy = object : CachePolicy {
                internal var tileCacheControl =
                    CacheControl.Builder().maxStale(7, TimeUnit.DAYS).build()

                override fun apply(url: HttpUrl): CacheControl? {
                    return when (url.host()) {
                        "tiles2.mapfit.com",
                        "cdn.mapfit.com" -> tileCacheControl
                        else -> null
                    }
                }
            }
            return HttpHandler(
                File(cacheDir, "tile_cache"),
                (30 * 1024 * 1024).toLong(),
                cachePolicy
            )
        }
        return HttpHandler()
    }


}
<|MERGE_RESOLUTION|>--- conflicted
+++ resolved
@@ -265,7 +265,6 @@
                 }
             }
 
-
             mapOptions = MapOptions(this@MapView, this)
             directionsOptions = DirectionsOptions(this)
             mapOptions.theme = mapTheme
@@ -411,20 +410,9 @@
             override fun onSingleTapConfirmed(x: Float, y: Float): Boolean {
 
                 mapController.pickMarker(x, y)
-<<<<<<< HEAD
-                mapClickListener?.onMapClicked(
-                    mapController.screenPositionToLatLng(
-                        PointF(
-                            x,
-                            y
-                        )
-                    )
-                )
-=======
                 mapController.pickFeature(x, y)
 
                 mapClickListener?.onMapClicked(mapController.screenPositionToLatLng(PointF(x, y)))
->>>>>>> 6f47d7f2
                 placeInfoRemoveJob = launch(UI) {
                     delay(20)
                     activePlaceInfo?.dispose()
@@ -588,10 +576,8 @@
         }
 
         override fun getLatLngBounds(): LatLngBounds {
-            val sw =
-                mapController.screenPositionToLatLng(PointF(0f, viewHeight?.toFloat() ?: 0f))
-            val ne =
-                mapController.screenPositionToLatLng(PointF(viewWidth?.toFloat() ?: 0f, 0f))
+            val sw = mapController.screenPositionToLatLng(PointF(0f, viewHeight?.toFloat() ?: 0f))
+            val ne = mapController.screenPositionToLatLng(PointF(viewWidth?.toFloat() ?: 0f, 0f))
             return LatLngBounds(ne ?: LatLng(), sw ?: LatLng())
         }
 
@@ -849,4 +835,4 @@
     }
 
 
-}
+}