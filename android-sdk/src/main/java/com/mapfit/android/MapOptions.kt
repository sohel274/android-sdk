package com.mapfit.android

import android.Manifest
import android.annotation.SuppressLint
import android.graphics.Bitmap
import android.location.Location
import android.support.annotation.FloatRange
import android.support.annotation.RequiresPermission
import android.support.v4.content.ContextCompat
import android.util.Patterns
import android.view.View
import com.mapfit.android.MapView.Companion.ANIMATION_DURATION
import com.mapfit.android.annotations.Anchor
import com.mapfit.android.compass.CompassListener
import com.mapfit.android.compass.CompassProvider
import com.mapfit.android.geometry.LatLng
import com.mapfit.android.geometry.isEmpty
import com.mapfit.android.location.*
import com.mapfit.android.utils.getBitmapFromVectorDrawable
import com.mapfit.android.utils.isValidZoomLevel
import com.mapfit.android.utils.rotate
import kotlinx.android.synthetic.main.mf_overlay_map_controls.view.*
import kotlinx.coroutines.experimental.Job
import kotlinx.coroutines.experimental.async
import kotlinx.coroutines.experimental.launch
import kotlin.math.abs


/**
 * Map settings and options are manipulated trough this class.
 *
 * Created by dogangulcan on 12/21/17.
 */
class MapOptions internal constructor(
    private val mapView: com.mapfit.android.MapView,
    private val mapController: MapController
) {

    private val mapfitLocationProvider by lazy { MapfitLocationProvider(mapView.context) }
    private val compassProvider: CompassProvider by lazy {
        CompassProvider(
            mapView.context,
            compassListener
        )
    }
    private var orientationIconBitmap: Bitmap? = null
    private var listener: LocationListener? = null
    private var previousAccuracyMarkerSize = 0
    private var rotationJob = Job()
    private var orientationMarkerSize = 0
    private var maxZoom: Float = 20f
    private var minZoom: Float = 1f
    private val screenDensity = mapView.context.resources.displayMetrics.densityDpi
    private var userLocationEnabled: Boolean = false

    /**
     * Marker for user location.
     */
    private val userMarker by lazy {
        mapController.addMarker().apply {
            setIcon(R.drawable.mf_user_loc)
            markerOptions.apply {
                anchor = Anchor.CENTER
                drawOrder = 2110
                flat = true
            }
        }
    }

<<<<<<< HEAD
    /**
     * Marker for user location accuracy.
     */
    private val accuracyMarker by lazy {
        mapController.addMarker().apply {
            setIcon(R.drawable.mf_accuracy_circle)
            markerOptions.anchor = Anchor.CENTER
            markerOptions.drawOrder = 2100
            markerOptions.flat = true
        }
    }

    /**
     * Marker for user location accuracy.
     */
    private val orientationMarker by lazy {
        mapController.addMarker().apply {
            orientationIconBitmap = getBitmapFromVectorDrawable(
                mapView.context,
                R.drawable.mf_user_direction
            )

            orientationIconBitmap?.let {
                setBitmap(it, mapController, mapBindings[mapController] ?: 0)
                orientationMarkerSize = orientationIconBitmap?.getScaledWidth(screenDensity) ?: 0
            }

            markerOptions.apply {
                anchor = Anchor.CENTER
                drawOrder = 2105
                flat = true
            }


=======
    var customTheme: String? = null
        set(value) {

            val isUrl = value?.let { Patterns.WEB_URL.matcher(it).matches() } ?: false
            if (isUrl) {
                mapController.loadSceneFileAsync(value)
            } else {
                mapController.loadSceneFile(value)
            }
            field = value
>>>>>>> 6f47d7f2
        }
    }

<<<<<<< HEAD
    companion object {
        const val MAP_MIN_ZOOM = 1.0
        const val MAP_MAX_ZOOM = 20.0
    }

    internal fun getLastLocation() =
        mapfitLocationProvider.lastLocation?.let {
            LatLng(it.latitude, it.longitude)
        }

    var theme: MapTheme? = null
        set(value) {
            if (field == null || field != value) {
                value?.let { updateScene(value) }
                field = value
            }
        }

=======
>>>>>>> 6f47d7f2
    var compassButtonEnabled = false
        set(value) {
            mapView.btnCompass.visibility = if (value) View.VISIBLE else View.GONE
            field = value
        }

    var recenterButtonEnabled = false
        set(value) {
            mapView.btnRecenter.visibility = if (value) View.VISIBLE else View.GONE
            field = value
        }

    /**
     * Toggle for user's current location button. The map will be centered on button click.
     */
    var userLocationButtonEnabled = true
        set(value) {
            mapView.btnUserLocation.setImageResource(
                if (!userLocationEnabled || !mapfitLocationProvider.isLocationPermissionGranted()) {
                    R.drawable.mf_current_location_passive
                } else {
                    (R.drawable.mf_current_location)
                }
            )

            mapView.btnUserLocation.isEnabled = userLocationEnabled
            mapView.btnUserLocation.visibility = if (value) View.VISIBLE else View.GONE

            field = value
        }

    var zoomControlsEnabled = true
        set(value) {
            mapView.zoomControlsView.visibility = if (value) View.VISIBLE else View.GONE
            field = value
        }

    private var cameraType: CameraType = CameraType.PERSPECTIVE
        set(value) {
            mapController.cameraType = MapController.CameraType.valueOf(value.name)
            field = value
        }

    var panEnabled = true
        set(value) {
            mapController.touchInput.panEnabled = value
            field = value
        }

    var pinchEnabled = true
        set(value) {
            mapController.touchInput.pinchEnabled = value
            field = value
        }

    var rotateEnabled = true
        set(value) {
            mapController.touchInput.rotationEnabled = value
            field = value
        }

    var tiltEnabled = true
        set(value) {
            mapController.touchInput.tiltEnabled = value
            field = value
        }

    /**
     * @param zoomLevel desired maximum zoom level
     */
    fun setMaxZoom(@FloatRange(from = MAP_MIN_ZOOM, to = MAP_MAX_ZOOM) zoomLevel: Float) {
        if (isValidZoomLevel(zoomLevel)) {
            maxZoom = zoomLevel
        }
    }

    /**
     * @param zoomLevel desired minimum zoom level
     */
    fun setMinZoom(@FloatRange(from = MAP_MIN_ZOOM, to = MAP_MAX_ZOOM) zoomLevel: Float) {
        if (isValidZoomLevel(zoomLevel)) {
            minZoom = zoomLevel
        }
    }

    private fun updateScene(value: MapTheme) {
        mapController.loadSceneFile(value.toString())
        updateAttributionImage(value)
    }

    private fun updateAttributionImage(value: MapTheme) {
        val attributionImage = when (value) {
            MapTheme.MAPFIT_GRAYSCALE,
            MapTheme.MAPFIT_DAY -> {
                mapView.btnLegal?.setTextColor(
                    ContextCompat.getColor(
                        mapView.context,
                        R.color.dark_text
                    )
                )
                mapView.btnBuildYourMap?.setTextColor(
                    ContextCompat.getColor(
                        mapView.context,
                        R.color.dark_text
                    )
                )
                R.drawable.mf_watermark_light
            }

            MapTheme.MAPFIT_NIGHT -> {
                mapView.btnLegal?.setTextColor(
                    ContextCompat.getColor(
                        mapView.context,
                        R.color.light_text
                    )
                )
                mapView.btnBuildYourMap?.setTextColor(
                    ContextCompat.getColor(
                        mapView.context,
                        R.color.light_text
                    )
                )
                R.drawable.mf_watermark_dark
            }
        }

        mapView.getAttributionImage().setImageResource(attributionImage)
    }

    internal fun getMaxZoom() = maxZoom

    internal fun getMinZoom() = minZoom

    private fun updateScene(value: MapTheme) {
        mapController.loadSceneFile(value.toString())
        updateAttributionImage(value)
    }

    private fun updateAttributionImage(value: MapTheme) {
        val attributionImage = when (value) {
            MapTheme.MAPFIT_GRAYSCALE,
            MapTheme.MAPFIT_DAY -> {
                mapView.btnLegal?.setTextColor(
                    ContextCompat.getColor(
                        mapView.context,
                        R.color.dark_text
                    )
                )
                mapView.btnBuildYourMap?.setTextColor(
                    ContextCompat.getColor(
                        mapView.context,
                        R.color.dark_text
                    )
                )
                R.drawable.mf_watermark_light
            }

            MapTheme.MAPFIT_NIGHT -> {
                mapView.btnLegal?.setTextColor(
                    ContextCompat.getColor(
                        mapView.context,
                        R.color.light_text
                    )
                )
                mapView.btnBuildYourMap?.setTextColor(
                    ContextCompat.getColor(
                        mapView.context,
                        R.color.light_text
                    )
                )
                R.drawable.mf_watermark_dark
            }
        }

        mapView.getAttributionImage().setImageResource(attributionImage)
    }

    /**
     * Enables user location updates and put marker on the map. You MUST have
     * [Manifest.permission.ACCESS_FINE_LOCATION] before enabling. User's location marker will be
     * updated on each location update.
     *
     * @param enable true or false
     * @param locationPriority accuracy for the location updates
     * @param listener location update listener
     */
    @SuppressLint("MissingPermission")
    @JvmOverloads
    @RequiresPermission(Manifest.permission.ACCESS_FINE_LOCATION)
    fun setUserLocationEnabled(
        enable: Boolean,
        locationPriority: LocationPriority = LocationPriority.HIGH_ACCURACY,
        listener: LocationListener? = null
    ) {
        this.listener = listener
        userLocationEnabled = enable

        if (enable && userLocationButtonEnabled) {
            mapView.btnUserLocation.setImageResource(R.drawable.mf_current_location)
            mapView.btnUserLocation.isEnabled = true
        }

        if (enable) {
            compassProvider.start()

            val locationRequest = LocationRequest(locationPriority)
            mapfitLocationProvider.requestLocationUpdates(
                locationRequest,
                locationListener = locationListener
            )

            if (userLocationButtonEnabled) {
                mapView.btnUserLocation.setImageResource(R.drawable.mf_current_location)
                mapView.btnUserLocation.isEnabled = true
            }

        } else {
            compassProvider.stop()
            mapfitLocationProvider.removeLocationUpdates(locationListener)

            mapView.btnUserLocation.setImageResource(R.drawable.mf_current_location_passive)
            mapView.btnUserLocation.isEnabled = false
        }

        // hide before a location update
        userMarker.visibility = false
        accuracyMarker.visibility = false
        orientationMarker.visibility = false
    }

    /**
     * Returns user location status.
     *
     * @return true if user location is enabled
     */
    fun getUserLocationEnabled() = userLocationEnabled

    private val locationListener = object : LocationListener {
        override fun onLocation(location: Location) {
            launch {
                val userLocation = LatLng(location.latitude, location.longitude)

                when (location.accuracy) {
                    in 0..10 -> accuracyMarker.visibility = false
                    else -> {
                        accuracyMarker.visibility = true
                    }
                }

                if (!userLocation.isEmpty()) {
                    userMarker.setPositionEased(userLocation, ANIMATION_DURATION)
                    accuracyMarker.setPositionEased(userLocation, ANIMATION_DURATION)
                    orientationMarker.setPositionEased(userLocation, ANIMATION_DURATION)
                }

                userMarker.visibility = !userLocation.isEmpty()
                accuracyMarker.visibility = !userLocation.isEmpty()
                orientationMarker.visibility = !userLocation.isEmpty()
            }

            listener?.onLocation(location)
        }

        override fun onProviderStatus(status: ProviderStatus) {
            listener?.onProviderStatus(status)
        }
    }

    private var previousAngle = 0f
    private var difference = 0f
    private val compassListener = object : CompassListener {
        override fun onOrientationChanged(angle: Float) {
            difference = abs(previousAngle - angle)

            /* if the difference between previous and current angle is significant. */
            if (difference > 0.8) {
                rotateUserDirection(angle)
                previousAngle = angle
            }
        }
    }

    /**
     * Rotates and sets users' orientation marker accordingly to the given angle.
     *
     * @param angle to be rotated to
     */
    internal fun rotateUserDirection(angle: Float = -1f) = launch {
        rotationJob = launch {
            orientationIconBitmap?.let {
                val rotateAngle = if (angle == -1f) {
                    compassProvider.azimuth
                } else {
                    angle
                }

                val rotatedBitmap = it.rotate(rotateAngle)
                setOrientationBitmap(rotatedBitmap)
            }
        }
    }

    /**
     * Resize the accuracy circle.
     */
    internal fun resizeAccuracyCircle() = launch {
        if (accuracyMarker.visibility) {
            accuracyMarker.markerOptions.apply {
                val sizeLength = async {
                    mapfitLocationProvider.lastLocation?.latitude?.let {

                        val pixelPerMeter = getPixelsPerMeter(
                            mapView.context,
                            it,
                            this@MapOptions.mapController.zoom
                        )

                        ((mapfitLocationProvider.lastLocation!!.accuracy / 2) * pixelPerMeter).toInt()
                    }
                }

                sizeLength.await()
                    ?.takeIf { it > 30 }
                    ?.let {
                        setSideSize(it, it)
                        previousAccuracyMarkerSize = it
                    }
            }
        }
    }

    private fun setOrientationBitmap(
        bitmap: Bitmap
    ) {
        val argb = IntArray(orientationMarkerSize * orientationMarkerSize)
        bitmap.getPixels(
            argb,
            0,
            orientationMarkerSize,
            0,
            0,
            orientationMarkerSize,
            orientationMarkerSize
        )

        val abgr = IntArray(orientationMarkerSize * orientationMarkerSize)
        var row: Int
        var col: Int
        for (i in argb.indices) {
            col = i % orientationMarkerSize
            row = i / orientationMarkerSize
            val pix = argb[i]
            val pb = pix shr 16 and 0xff
            val pr = pix shl 16 and 0x00ff0000
            val pix1 = pix and -0xff0100 or pr or pb
            val flippedIndex = (orientationMarkerSize - 1 - row) * orientationMarkerSize + col
            abgr[flippedIndex] = pix1
        }

        mapController.setMarkerBitmap(
            orientationMarker.getIdForMap(mapController) ?: 0,
            orientationMarkerSize,
            orientationMarkerSize,
            abgr
        )
    }

    private enum class CameraType {
        PERSPECTIVE,
        ISOMETRIC,
        FLAT
    }

}
<|MERGE_RESOLUTION|>--- conflicted
+++ resolved
@@ -67,7 +67,6 @@
         }
     }
 
-<<<<<<< HEAD
     /**
      * Marker for user location accuracy.
      */
@@ -102,7 +101,27 @@
             }
 
 
-=======
+        }
+    }
+
+    companion object {
+        const val MAP_MIN_ZOOM = 1.0
+        const val MAP_MAX_ZOOM = 20.0
+    }
+
+    internal fun getLastLocation() =
+        mapfitLocationProvider.lastLocation?.let {
+            LatLng(it.latitude, it.longitude)
+        }
+
+    var theme: MapTheme? = null
+        set(value) {
+            if (field == null || field != value) {
+                value?.let { updateScene(value) }
+                field = value
+            }
+        }
+
     var customTheme: String? = null
         set(value) {
 
@@ -113,31 +132,8 @@
                 mapController.loadSceneFile(value)
             }
             field = value
->>>>>>> 6f47d7f2
-        }
-    }
-
-<<<<<<< HEAD
-    companion object {
-        const val MAP_MIN_ZOOM = 1.0
-        const val MAP_MAX_ZOOM = 20.0
-    }
-
-    internal fun getLastLocation() =
-        mapfitLocationProvider.lastLocation?.let {
-            LatLng(it.latitude, it.longitude)
-        }
-
-    var theme: MapTheme? = null
-        set(value) {
-            if (field == null || field != value) {
-                value?.let { updateScene(value) }
-                field = value
-            }
-        }
-
-=======
->>>>>>> 6f47d7f2
+        }
+
     var compassButtonEnabled = false
         set(value) {
             mapView.btnCompass.visibility = if (value) View.VISIBLE else View.GONE
@@ -511,4 +507,4 @@
         FLAT
     }
 
-}
+}