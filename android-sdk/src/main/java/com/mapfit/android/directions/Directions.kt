package com.mapfit.android.directions

import android.support.annotation.VisibleForTesting
import com.mapfit.android.BuildConfig
import com.mapfit.android.Mapfit
import com.mapfit.android.directions.Directions.HttpHandler.directionsParser
import com.mapfit.android.directions.model.Route
import com.mapfit.android.geocoder.Geocoder.HttpHandler.httpClient
import com.mapfit.android.geocoder.model.EntranceType
import com.mapfit.android.geometry.LatLng
<<<<<<< HEAD
import com.mapfit.android.geometry.isEmpty
=======
import com.mapfit.android.geometry.LatLngBounds
import com.mapfit.android.utils.decodePolyline
import com.mapfit.android.utils.isEmpty
>>>>>>> 6f47d7f2
import com.squareup.moshi.Moshi
import kotlinx.coroutines.experimental.Deferred
import kotlinx.coroutines.experimental.android.UI
import kotlinx.coroutines.experimental.async
import okhttp3.*
import okhttp3.logging.HttpLoggingInterceptor
import org.json.JSONObject
import java.io.IOException


/**
 * A wrapper for Mapfit Directions API. Used to obtain directions for an origin and destination
 * location or address.
 *
 * Created by dogangulcan on 1/18/18.
 */
class Directions {

    internal object HttpHandler {
        private val logging = HttpLoggingInterceptor()

        init {
            if (BuildConfig.DEBUG_MODE) {
                logging.level = HttpLoggingInterceptor.Level.BODY
            }
        }

        internal val httpClient = OkHttpClient.Builder()
            .addInterceptor(logging)
            .build()

        internal val directionsParser = DirectionsParser()
    }

    /**
     * Returns directions for given origin and destination. To have reliable results, you should
     * provide an origin and destination
     *
     * @param originLocation coordinates as [LatLng] for the origin location
     * @param destinationLocation coordinates as [LatLng] for the destination location
     * @param directionsType type for the directions. Default value is driving
     * @param callback will be called when [Route] is obtained
     */
    fun route(

        originLocation: LatLng = LatLng(),
        destinationLocation: LatLng = LatLng(),
        directionsType: DirectionsType = DirectionsType.DRIVING,
        callback: DirectionsCallback
    ) {
        route(
            originAddress = "",
            originLocation = originLocation,
            destinationLocation = destinationLocation,
            directionsType = directionsType,
            callback = callback
        )
    }

    /**
     * Returns directions for given origin and destination. To have reliable results, you should
     * provide an origin and destination
     *
     * @param originLocation coordinates as [LatLng] for the origin location
     * @param destinationLocation coordinates as [LatLng] for the destination location
     * @param directionsType type for the directions. Default value is driving
     * @param callback will be called when [Route] is obtained
     */
    fun route(
        originLocation: LatLng = LatLng(),
        destinationLocation: LatLng = LatLng(),
        callback: DirectionsCallback
    ) {
        route(
            originAddress = "",
            originLocation = originLocation,
            destinationAddress = "",
            destinationLocation = destinationLocation,
            callback = callback
        )
    }

    /**
     * Returns directions for given origin and destination. To have reliable results, you should
     * provide an origin and destination
     *
     * @param originAddress street address for the origin location
     * @param originLocation coordinates as [LatLng] for the origin location
     * @param destinationAddress street address for the destination location
     * @param destinationLocation coordinates as [LatLng] for the destination location
     * @param directionsType type for the directions. Default value is driving
     * @param callback will be called when [Route] is obtained
     */
    @JvmOverloads
    fun route(
        originAddress: String = "",
        destinationAddress: String = "",
        originLocation: LatLng = LatLng(),
        destinationLocation: LatLng = LatLng(),
        directionsType: DirectionsType = DirectionsType.DRIVING,
        callback: DirectionsCallback
    ) {

        val body = createRequestBody(
            originAddress,
            originLocation,
            destinationAddress,
            destinationLocation,
            directionsType
        )

        val request = Request.Builder()
            .post(body!!)
            .url(getApiUrl())
            .build()

        httpClient.newCall(request).enqueue(object : Callback {
            override fun onResponse(call: Call?, response: Response?) {
                val (isSuccessful, rawResponseJson) = isSuccessful(response)
                if (isSuccessful) {
                    async(UI) {
                        val route = rawResponseJson.let { parseRoute(rawResponseJson) }
                        route.await()?.let { callback.onSuccess(it) }
                    }

                } else {
                    val (message, exception) = directionsParser.parseError(
                        response,
                        rawResponseJson
                    )
                    callback.onError(message, exception)
                }
            }

            override fun onFailure(call: Call, e: IOException) {
                e.let { callback.onError("An unexpected error has occurred", it) }
            }
        })
    }

    private fun isSuccessful(response: Response?): Pair<Boolean, JSONObject> {
        val rawResponse = JSONObject(response?.body()?.string()?.trimIndent())
        return Pair(
            response != null && response.isSuccessful && !rawResponse.has("error_type"),
            rawResponse
        )
    }

<<<<<<< HEAD
    private fun parseRoute(response: JSONObject): Deferred<Route?> = async {

=======
    private fun parseRoute(response: JSONObject): Deferred<Route?> = bg {
>>>>>>> 6f47d7f2
        val moshi = Moshi.Builder().build()
        val jsonAdapter = moshi.adapter<Route>(Route::class.java)
        val route = jsonAdapter.fromJson(response.toString())
        route?.apply {
            destinationLocation =
                    listOf(
                        route.destinationLocation[1],
                        route.destinationLocation[0]
                    )
            originLocation =
                    listOf(
                        route.originLocation[1],
                        route.originLocation[0]
                    )
            val boundsBuilder = LatLngBounds.Builder()

            trip.legs.forEach {
                val line = decodePolyline(it.shape)
                line.forEach { boundsBuilder.include(it) }
            }
            route.viewport = boundsBuilder.build()
        }
        route
    }

    private fun createRequestBody(
        originAddress: String,
        originLocation: LatLng,
        destinationAddress: String,
        destinationLocation: LatLng,
        directionsType: DirectionsType
    ): RequestBody? {

        val srcAddress = when {
            !originAddress.isBlank() -> JSONObject()
                .put("street_address", originAddress)
                .put("entrance_type", EntranceType.ALL_PEDESTRIAN)
            else -> null
        }

        val srcLocation = when {
            !originLocation.isEmpty() -> JSONObject()
                .put("lat", originLocation.lat)
                .put("lon", originLocation.lng)
            else -> null
        }

        val destAddress = when {
            !destinationAddress.isBlank() -> JSONObject()
                .put("street_address", destinationAddress)
                .put("entrance_type", EntranceType.ALL_PEDESTRIAN)
            else -> null
        }

        val destLocation = when {
            !destinationLocation.isEmpty() -> JSONObject()
                .put("lat", destinationLocation.lat)
                .put("lon", destinationLocation.lng)
            else -> null
        }

        val requestBody = JSONObject()
        srcAddress?.let { requestBody.put("source-address", it) }
        srcLocation?.let { requestBody.put("source-location", it) }
        destAddress?.let { requestBody.put("destination-address", it) }
        destLocation?.let { requestBody.put("destination-location", it) }
        requestBody.put("type", directionsType.getName())

        return RequestBody.create(
            MediaType.parse("application/json; charset=utf-8"),
            requestBody.toString()
        )
    }


    private fun getApiUrl() = "https://api.mapfit.com/v2/directions?api_key=${Mapfit.getApiKey()}"

}<|MERGE_RESOLUTION|>--- conflicted
+++ resolved
@@ -8,19 +8,16 @@
 import com.mapfit.android.geocoder.Geocoder.HttpHandler.httpClient
 import com.mapfit.android.geocoder.model.EntranceType
 import com.mapfit.android.geometry.LatLng
-<<<<<<< HEAD
-import com.mapfit.android.geometry.isEmpty
-=======
 import com.mapfit.android.geometry.LatLngBounds
 import com.mapfit.android.utils.decodePolyline
 import com.mapfit.android.utils.isEmpty
->>>>>>> 6f47d7f2
 import com.squareup.moshi.Moshi
 import kotlinx.coroutines.experimental.Deferred
 import kotlinx.coroutines.experimental.android.UI
 import kotlinx.coroutines.experimental.async
 import okhttp3.*
 import okhttp3.logging.HttpLoggingInterceptor
+import org.jetbrains.anko.coroutines.experimental.bg
 import org.json.JSONObject
 import java.io.IOException
 
@@ -163,12 +160,7 @@
         )
     }
 
-<<<<<<< HEAD
-    private fun parseRoute(response: JSONObject): Deferred<Route?> = async {
-
-=======
     private fun parseRoute(response: JSONObject): Deferred<Route?> = bg {
->>>>>>> 6f47d7f2
         val moshi = Moshi.Builder().build()
         val jsonAdapter = moshi.adapter<Route>(Route::class.java)
         val route = jsonAdapter.fromJson(response.toString())
